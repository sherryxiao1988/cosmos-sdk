--- conflicted
+++ resolved
@@ -273,8 +273,8 @@
     "server",
     "types"
   ]
-  revision = "f9dce537281ffba5d1e047e6729429f7e5fb90c9"
-  version = "v0.11.0-rc0"
+  revision = "9af8b7a7c87478869f8c280ed9539470b8f470b4"
+  version = "v0.11.0-rc4"
 
 [[projects]]
   branch = "master"
@@ -352,8 +352,8 @@
     "types/priv_validator",
     "version"
   ]
-  revision = "73de99ecab464208f6ea3a96525f4e4b78425e61"
-  version = "v0.20.0-rc0"
+  revision = "cb35c6378fe28aaa67998314f0996cd6cd4f30ff"
+  version = "v0.20.0-rc2"
 
 [[projects]]
   branch = "develop"
@@ -372,15 +372,12 @@
     "merkle/tmhash"
   ]
   revision = "44f1bdb0d55cc6527e38d0a7aab406e2580f56a4"
-<<<<<<< HEAD
 
 [[projects]]
   branch = "master"
   name = "github.com/zondax/ledger-goclient"
   packages = ["."]
   revision = "3e2146609cdb97894c064d59e9d00accd8c2b1dd"
-=======
->>>>>>> 1a013940
 
 [[projects]]
   branch = "master"
@@ -396,7 +393,7 @@
     "ripemd160",
     "salsa20/salsa"
   ]
-  revision = "5ba7f63082460102a45837dbd1827e10f9479ac0"
+  revision = "df8d4716b3472e4a531c33cedbe537dae921a1a9"
 
 [[projects]]
   branch = "master"
@@ -477,10 +474,6 @@
 [solve-meta]
   analyzer-name = "dep"
   analyzer-version = 1
-<<<<<<< HEAD
   inputs-digest = "dbb8b1f4f52f7b61275566a6c978ada5bb694b38108db7c694ba956e76b12bbb"
-=======
-  inputs-digest = "c8d0282dfa5b2bb7a0eb54fc24f42021e63f282265332678593658119bf5023b"
->>>>>>> 1a013940
   solver-name = "gps-cdcl"
   solver-version = 1