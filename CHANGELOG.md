--- conflicted
+++ resolved
@@ -11,13 +11,10 @@
 
 FEATURES
 * [baseapp] NewBaseApp now takes option functions as parameters
-<<<<<<< HEAD
 
 IMPROVEMENTS
 * Updated docs folder to accommodate cosmos.network docs project
-=======
 * [store] Added support for tracing multi-store operations via `--trace-store`
->>>>>>> 5983a07f
 
 BUG FIXES
 * \#1630 - redelegation nolonger removes tokens from the delegator liquid account
