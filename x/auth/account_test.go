package auth

import (
	"fmt"
	"testing"
	"time"

	"github.com/stretchr/testify/require"

	"github.com/tendermint/tendermint/crypto"
	"github.com/tendermint/tendermint/crypto/ed25519"

	codec "github.com/cosmos/cosmos-sdk/codec"
	sdk "github.com/cosmos/cosmos-sdk/types"
)

func keyPubAddr() (crypto.PrivKey, crypto.PubKey, sdk.AccAddress) {
	key := ed25519.GenPrivKey()
	pub := key.PubKey()
	addr := sdk.AccAddress(pub.Address())
	return key, pub, addr
}

func TestBaseAddressPubKey(t *testing.T) {
	_, pub1, addr1 := keyPubAddr()
	_, pub2, addr2 := keyPubAddr()
	acc := NewBaseAccountWithAddress(addr1)

	// check the address (set) and pubkey (not set)
	require.EqualValues(t, addr1, acc.GetAddress())
	require.EqualValues(t, nil, acc.GetPubKey())

	// can't override address
	err := acc.SetAddress(addr2)
	require.NotNil(t, err)
	require.EqualValues(t, addr1, acc.GetAddress())

	// set the pubkey
	err = acc.SetPubKey(pub1)
	require.Nil(t, err)
	require.Equal(t, pub1, acc.GetPubKey())

	// can override pubkey
	err = acc.SetPubKey(pub2)
	require.Nil(t, err)
	require.Equal(t, pub2, acc.GetPubKey())

	//------------------------------------

	// can set address on empty account
	acc2 := BaseAccount{}
	err = acc2.SetAddress(addr2)
	require.Nil(t, err)
	require.EqualValues(t, addr2, acc2.GetAddress())
}

func TestBaseAccountCoins(t *testing.T) {
	_, _, addr := keyPubAddr()
	acc := NewBaseAccountWithAddress(addr)

	someCoins := sdk.Coins{sdk.NewInt64Coin("atom", 123), sdk.NewInt64Coin("eth", 246)}

	err := acc.SetCoins(someCoins)
	require.Nil(t, err)
	require.Equal(t, someCoins, acc.GetCoins())
}

func TestBaseAccountSequence(t *testing.T) {
	_, _, addr := keyPubAddr()
	acc := NewBaseAccountWithAddress(addr)

	seq := int64(7)

	err := acc.SetSequence(seq)
	require.Nil(t, err)
	require.Equal(t, seq, acc.GetSequence())
}

func TestBaseAccountMarshal(t *testing.T) {
	_, pub, addr := keyPubAddr()
	acc := NewBaseAccountWithAddress(addr)

	someCoins := sdk.Coins{sdk.NewInt64Coin("atom", 123), sdk.NewInt64Coin("eth", 246)}
	seq := int64(7)

	// set everything on the account
	err := acc.SetPubKey(pub)
	require.Nil(t, err)
	err = acc.SetSequence(seq)
	require.Nil(t, err)
	err = acc.SetCoins(someCoins)
	require.Nil(t, err)

	// need a codec for marshaling
	cdc := codec.New()
	codec.RegisterCrypto(cdc)

	b, err := cdc.MarshalBinary(acc)
	require.Nil(t, err)

	acc2 := BaseAccount{}
	err = cdc.UnmarshalBinary(b, &acc2)
	require.Nil(t, err)
	require.Equal(t, acc, acc2)

	// error on bad bytes
	acc2 = BaseAccount{}
	err = cdc.UnmarshalBinary(b[:len(b)/2], &acc2)
	require.NotNil(t, err)
<<<<<<< HEAD

}

func TestSendableCoinsContinuousVesting(t *testing.T) {
	cases := []struct {
		blockTime        time.Time
		transferredCoins sdk.Coins
		delegatedCoins   sdk.Coins
		expectedSendable sdk.Coins
	}{
		// No tranfers
		{time.Unix(0, 0), sdk.Coins(nil), sdk.Coins(nil), sdk.Coins(nil)},                            // No coins available on initialization
		{time.Unix(500, 0), sdk.Coins(nil), sdk.Coins(nil), sdk.Coins{{"steak", sdk.NewInt(500)}}},   // Half coins available at halfway point
		{time.Unix(1000, 0), sdk.Coins(nil), sdk.Coins(nil), sdk.Coins{{"steak", sdk.NewInt(1000)}}}, // All coins available after EndTime
		{time.Unix(2000, 0), sdk.Coins(nil), sdk.Coins(nil), sdk.Coins{{"steak", sdk.NewInt(1000)}}}, // SendableCoins doesn't linearly increase after EndTime

		// Transfers
		{time.Unix(0, 0), sdk.Coins{{"steak", sdk.NewInt(100)}}, sdk.Coins(nil), sdk.Coins{{"steak", sdk.NewInt(100)}}},                                                                // Only transferred coins are sendable at time 0.
		{time.Unix(500, 0), sdk.Coins{{"photon", sdk.NewInt(1000)}, {"steak", sdk.NewInt(100)}}, sdk.Coins(nil), sdk.Coins{{"photon", sdk.NewInt(1000)}, {"steak", sdk.NewInt(600)}}},  // scheduled coins + transferred coins
		{time.Unix(500, 0), sdk.Coins{{"photon", sdk.NewInt(1000)}, {"steak", sdk.NewInt(-100)}}, sdk.Coins(nil), sdk.Coins{{"photon", sdk.NewInt(1000)}, {"steak", sdk.NewInt(400)}}}, // scheduled coins + transferred coins

		// Delegations
		{time.Unix(500, 0), sdk.Coins(nil), sdk.Coins{{"steak", sdk.NewInt(400)}}, sdk.Coins{{"steak", sdk.NewInt(500)}}}, // All delegated tokens are vesting
		{time.Unix(500, 0), sdk.Coins(nil), sdk.Coins{{"steak", sdk.NewInt(800)}}, sdk.Coins{{"steak", sdk.NewInt(200)}}}, // Some delegated tokens were unlocked (300)
		{time.Unix(1000, 0), sdk.Coins(nil), sdk.Coins{{"steak", sdk.NewInt(1000)}}, sdk.Coins(nil)},                      // All coins are delegated

		// Integration Tests: Transfers and Delegations
		{time.Unix(0, 0), sdk.Coins{{"photon", sdk.NewInt(10)}, {"steak", sdk.NewInt(10)}}, sdk.Coins{{"steak", sdk.NewInt(5)}}, sdk.Coins{{"photon", sdk.NewInt(10)}, {"steak", sdk.NewInt(10)}}}, // Delegate some of transferred coins
		{time.Unix(500, 0), sdk.Coins{{"steak", sdk.NewInt(10)}}, sdk.Coins{{"steak", sdk.NewInt(400)}}, sdk.Coins{{"steak", sdk.NewInt(510)}}},                                                    // Delegate locked coins only
		{time.Unix(500, 0), sdk.Coins{{"steak", sdk.NewInt(10)}}, sdk.Coins{{"steak", sdk.NewInt(800)}}, sdk.Coins{{"steak", sdk.NewInt(210)}}},                                                    // Delegate all locked coins and some unlocked coins
		{time.Unix(500, 0), sdk.Coins{{"steak", sdk.NewInt(10)}}, sdk.Coins{{"steak", sdk.NewInt(1005)}}, sdk.Coins{{"steak", sdk.NewInt(5)}}},                                                     // Delegate all locked coins and most of unlocked coins (including some transferred coins)

		{time.Unix(500, 0), sdk.Coins{{"steak", sdk.NewInt(-10)}}, sdk.Coins{{"steak", sdk.NewInt(400)}}, sdk.Coins{{"steak", sdk.NewInt(490)}}}, // Transfer unlocked coins, delegate locked coins
		{time.Unix(500, 0), sdk.Coins{{"steak", sdk.NewInt(-10)}}, sdk.Coins{{"steak", sdk.NewInt(800)}}, sdk.Coins{{"steak", sdk.NewInt(190)}}}, // Transfer unlocked coins, delegate locked and unlocked coins
		{time.Unix(500, 0), sdk.Coins{{"steak", sdk.NewInt(-10)}}, sdk.Coins{{"steak", sdk.NewInt(990)}}, sdk.Coins(nil)},                        // Transfer unlocked coins, delegate rest of account
	}

	for i, c := range cases {
		_, _, addr := keyPubAddr()
		vacc := NewContinuousVestingAccount(addr, sdk.Coins{{"steak", sdk.NewInt(1000)}}, time.Unix(0, 0), time.Unix(1000, 0))
		coins := vacc.GetCoins().Plus(c.transferredCoins)
		coins = coins.Minus(c.delegatedCoins) // delegation is not tracked
		vacc.SetCoins(coins)
		vacc.TrackTransfers(c.transferredCoins)

		sendable := vacc.SendableCoins(c.blockTime)
		require.Equal(t, c.expectedSendable, sendable, fmt.Sprintf("Expected sendablecoins is incorrect for testcase %d: {Transferred: %s, Delegated: %s, Time: %d",
			i, c.transferredCoins, c.delegatedCoins, c.blockTime.Unix()))
	}
}

func TestSendableCoinsDelayTransfer(t *testing.T) {
	cases := []struct {
		blockTime        time.Time
		transferredCoins sdk.Coins
		delegatedCoins   sdk.Coins
		expectedSendable sdk.Coins
	}{
		// No transfers or delegations
		{time.Unix(500, 0), sdk.Coins(nil), sdk.Coins(nil), sdk.Coins(nil)},                          // Before EndTime. All coins locked
		{time.Unix(1000, 0), sdk.Coins(nil), sdk.Coins(nil), sdk.Coins{{"steak", sdk.NewInt(1000)}}}, // At Endtime, all coins unlocked

		// Transfers
		{time.Unix(500, 0), sdk.Coins{{"steak", sdk.NewInt(100)}}, sdk.Coins(nil), sdk.Coins{{"steak", sdk.NewInt(100)}}},   // Transfer before EndTime
		{time.Unix(1000, 0), sdk.Coins{{"steak", sdk.NewInt(100)}}, sdk.Coins(nil), sdk.Coins{{"steak", sdk.NewInt(1100)}}}, // Transfer after EndTime

		// Delegations
		{time.Unix(1000, 0), sdk.Coins(nil), sdk.Coins{{"steak", sdk.NewInt(800)}}, sdk.Coins{{"steak", sdk.NewInt(200)}}}, // Some unlocked coins are delegated

		// Transfers and Delegations
		{time.Unix(500, 0), sdk.Coins{{"steak", sdk.NewInt(500)}}, sdk.Coins{{"steak", sdk.NewInt(1000)}}, sdk.Coins{{"steak", sdk.NewInt(500)}}}, // Delegate all locked coins
		{time.Unix(500, 0), sdk.Coins{{"steak", sdk.NewInt(500)}}, sdk.Coins{{"steak", sdk.NewInt(1300)}}, sdk.Coins{{"steak", sdk.NewInt(200)}}}, // Delegate all locked coins and some transferred coins
	}

	for i, c := range cases {
		_, _, addr := keyPubAddr()
		vacc := NewDelayTransferAccount(addr, sdk.Coins{{"steak", sdk.NewInt(1000)}}, time.Unix(1000, 0))
		coins := vacc.GetCoins().Plus(c.transferredCoins)
		coins = coins.Minus(c.delegatedCoins) // delegation is not tracked
		vacc.SetCoins(coins)
		vacc.TrackTransfers(c.transferredCoins)

		sendable := vacc.SendableCoins(c.blockTime)
		require.Equal(t, c.expectedSendable, sendable, fmt.Sprintf("Expected sendablecoins is incorrect for testcase %d: {Transferred: %s, Delegated: %s, Time: %d",
			i, c.transferredCoins, c.delegatedCoins, c.blockTime.Unix()))
	}
=======
>>>>>>> b09e8599
}<|MERGE_RESOLUTION|>--- conflicted
+++ resolved
@@ -107,8 +107,6 @@
 	acc2 = BaseAccount{}
 	err = cdc.UnmarshalBinary(b[:len(b)/2], &acc2)
 	require.NotNil(t, err)
-<<<<<<< HEAD
-
 }
 
 func TestSendableCoinsContinuousVesting(t *testing.T) {
@@ -194,6 +192,4 @@
 		require.Equal(t, c.expectedSendable, sendable, fmt.Sprintf("Expected sendablecoins is incorrect for testcase %d: {Transferred: %s, Delegated: %s, Time: %d",
 			i, c.transferredCoins, c.delegatedCoins, c.blockTime.Unix()))
 	}
-=======
->>>>>>> b09e8599
 }