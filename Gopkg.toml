--- conflicted
+++ resolved
@@ -70,11 +70,7 @@
 
 [[override]]
   name = "github.com/tendermint/tendermint"
-<<<<<<< HEAD
   branch = "cwgoes/go-crypto-interface-changes"
-=======
-  revision = "696e8c6f9e950eec15f150f314d2dd9ddf6bc601"
->>>>>>> bd362ee5
 
 [[override]]
   name = "github.com/tendermint/tmlibs"
